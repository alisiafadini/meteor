--- conflicted
+++ resolved
@@ -109,11 +109,7 @@
         high_res = np.min(io.load_mtz(args.mtz[0]).compute_dHKL()["dHKL"])
     
     # Read in mtz file
-<<<<<<< HEAD
     og_mtz = io.load_mtz(args.mtz[0])
-=======
-    og_mtz = mtr.load_mtz(args.mtz[0])
->>>>>>> cc7463e6
     og_mtz = og_mtz.loc[og_mtz.compute_dHKL()["dHKL"] > high_res]
 
     # Use own R-free flags set if specified
