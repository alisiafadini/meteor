--- conflicted
+++ resolved
@@ -5,14 +5,11 @@
 from meteor import testing as mt
 
 
-<<<<<<< HEAD
 def test_map_columns_smoke() -> None:
     mt.MapColumns(amplitude="amp", phase="phase", uncertainty=None)
     mt.MapColumns(amplitude="amp", phase="phase", uncertainty="sig")
 
-
-=======
->>>>>>> acd8fa72
+    
 def test_phases_allclose() -> None:
     close1 = np.array([0.0, 89.9999, 179.9999, 359.9999, 360.9999])
     close2 = np.array([-0.0001, 90.0, 180.0001, 360.0001, 0.9999])
