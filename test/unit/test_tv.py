from __future__ import annotations

from typing import Sequence

import numpy as np
import pytest
import reciprocalspaceship as rs

from meteor import tv
from meteor.utils import MapColumns, compute_map_from_coefficients

DEFAULT_LAMBDA_VALUES_TO_SCAN = np.logspace(-2, 0, 25)


def rms_between_coefficients(
    ds1: rs.DataSet, ds2: rs.DataSet, labels: MapColumns, map_sampling: int = 3
) -> float:
    map1 = compute_map_from_coefficients(
        map_coefficients=ds1,
        amplitude_label=labels.amplitude,
        phase_label=labels.phase,
        map_sampling=map_sampling,
    )
    map2 = compute_map_from_coefficients(
        map_coefficients=ds2,
        amplitude_label=labels.amplitude,
        phase_label=labels.phase,
        map_sampling=map_sampling,
    )

    map1_array = np.array(map1.grid)
    map2_array = np.array(map2.grid)

    # standardize
    map1_array /= map1_array.std()
    map2_array /= map2_array.std()

    return float(np.linalg.norm(map2_array - map1_array))


@pytest.mark.parametrize(
    "lambda_values_to_scan",
    [
        None,
        [0.01],
    ],
)
@pytest.mark.parametrize("full_output", [False, True])
def test_tv_denoise_map_smoke(
    lambda_values_to_scan: None | Sequence[float],
    full_output: bool,
    random_difference_map: rs.DataSet,
    test_diffmap_columns: MapColumns,
) -> None:
    output = tv.tv_denoise_difference_map(
        difference_map_coefficients=random_difference_map,
        lambda_values_to_scan=lambda_values_to_scan,
        full_output=full_output,
<<<<<<< HEAD
        difference_map_amplitude_column=test_diffmap_labels.amplitude,
        difference_map_phase_column=test_diffmap_labels.phase,
    )  # type: ignore[call-overload]
=======
        difference_map_amplitude_column=test_diffmap_columns.amplitude,
        difference_map_phase_column=test_diffmap_columns.phase,
    )  # type: ignore
>>>>>>> 50d989d5
    if full_output:
        assert len(output) == 2
        assert isinstance(output[0], rs.DataSet)
        assert isinstance(output[1], tv.TvDenoiseResult)
    else:
        assert isinstance(output, rs.DataSet)


@pytest.mark.parametrize("lambda_values_to_scan", [None, DEFAULT_LAMBDA_VALUES_TO_SCAN])
def test_tv_denoise_map(
    lambda_values_to_scan: None | Sequence[float],
    noise_free_map: rs.DataSet,
    noisy_map: rs.DataSet,
    test_map_columns: MapColumns,
) -> None:
    def rms_to_noise_free(test_map: rs.DataSet) -> float:
        return rms_between_coefficients(test_map, noise_free_map, test_map_columns)

    # Normally, the `tv_denoise_difference_map` function only returns the best result -- since we
    # know the ground truth, work around this to test all possible results.

    lowest_rms: float = np.inf
    best_lambda: float = 0.0

    for trial_lambda in DEFAULT_LAMBDA_VALUES_TO_SCAN:
        denoised_map, result = tv.tv_denoise_difference_map(
            difference_map_coefficients=noisy_map,
            difference_map_amplitude_column=test_map_columns.amplitude,
            difference_map_phase_column=test_map_columns.phase,
            lambda_values_to_scan=[
                trial_lambda,
            ],
            full_output=True,
        )
        rms = rms_to_noise_free(denoised_map)
        if rms < lowest_rms:
            lowest_rms = rms
            best_lambda = trial_lambda

    # now run the denoising algorithm and make sure we get a result that's close
    # to the one that minimizes the RMS error to the ground truth
    denoised_map, result = tv.tv_denoise_difference_map(
        difference_map_coefficients=noisy_map,
        lambda_values_to_scan=lambda_values_to_scan,
        difference_map_amplitude_column=test_map_columns.amplitude,
        difference_map_phase_column=test_map_columns.phase,
        full_output=True,
    )

    assert rms_to_noise_free(denoised_map) < rms_to_noise_free(noisy_map), "error didnt drop"
    np.testing.assert_allclose(result.optimal_lambda, best_lambda, rtol=0.5, err_msg="opt lambda")<|MERGE_RESOLUTION|>--- conflicted
+++ resolved
@@ -56,15 +56,9 @@
         difference_map_coefficients=random_difference_map,
         lambda_values_to_scan=lambda_values_to_scan,
         full_output=full_output,
-<<<<<<< HEAD
         difference_map_amplitude_column=test_diffmap_labels.amplitude,
         difference_map_phase_column=test_diffmap_labels.phase,
     )  # type: ignore[call-overload]
-=======
-        difference_map_amplitude_column=test_diffmap_columns.amplitude,
-        difference_map_phase_column=test_diffmap_columns.phase,
-    )  # type: ignore
->>>>>>> 50d989d5
     if full_output:
         assert len(output) == 2
         assert isinstance(output[0], rs.DataSet)
