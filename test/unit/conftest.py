--- conflicted
+++ resolved
@@ -132,13 +132,8 @@
         cell=cell,
     ).infer_mtz_dtypes()
 
-<<<<<<< HEAD
     ds = ds.set_index(["H", "K", "L"])
     ds[test_diffmap_labels.amplitude] = ds[test_diffmap_labels.amplitude].astype("SFAmplitude")
-=======
-    ds.set_index(["H", "K", "L"], inplace=True)
-    ds[test_diffmap_columns.amplitude] = ds[test_diffmap_columns.amplitude].astype("SFAmplitude")
->>>>>>> 50d989d5
 
     canonicalize_amplitudes(
         ds,
